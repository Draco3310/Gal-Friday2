--- conflicted
+++ resolved
@@ -172,9 +172,6 @@
 .ruff_cache/
 
 # PyPI configuration file
-<<<<<<< HEAD
-.pypirc
-=======
 .pypirc
 
 # ============ Gal-Friday Trading Bot Specific ============
@@ -273,5 +270,4 @@
 strategies/*_secret.py
 order_history/
 position_history/
-wallet_data/
->>>>>>> e3fefe6a
+wallet_data/