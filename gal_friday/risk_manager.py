--- conflicted
+++ resolved
@@ -11,24 +11,18 @@
 import uuid
 from dataclasses import dataclass
 from datetime import UTC, datetime, timedelta
-from decimal import ROUND_DOWN, Decimal, InvalidOperation
+from decimal import Decimal, InvalidOperation, ROUND_DOWN, ROUND_UP
 from typing import TYPE_CHECKING, Any
 
 # Event Definitions
 from .core.events import (
-    EventType,
     ExecutionReportEvent,
     PotentialHaltTriggerEvent,
+    TradeSignalProposedEvent,
     TradeSignalApprovedEvent,
-    TradeSignalApprovedParams,
-    TradeSignalProposedEvent,
     TradeSignalRejectedEvent,
-<<<<<<< HEAD
-    TradeSignalRejectedParams,
-=======
     EventType, # Added for subscription
     FeatureEvent # Added for type hint
->>>>>>> 5dabb7aa
 )
 from gal_friday.core.feature_models import PublishedFeaturesV1 # For type hint reference
 from gal_friday.core.feature_registry_client import FeatureRegistryClient # Added
@@ -52,7 +46,7 @@
 class SignalValidationStageError(RiskManagerError):
     """Custom exception for failures during specific trade signal validation stages."""
 
-    def __init__(self, reason: str | None, stage_name: str) -> None:
+    def __init__(self, reason: str, stage_name: str) -> None:
         """Initialize the SignalValidationStageError with reason and stage name.
 
         Args:
@@ -404,7 +398,7 @@
         self._main_task: asyncio.Task | None = None
         self._periodic_check_task: asyncio.Task | None = None
         self._dynamic_risk_adjustment_task: asyncio.Task | None = None
-        self._risk_metrics_task_obj: asyncio.Task | None = None
+        self._risk_metrics_task: asyncio.Task | None = None
         self._source_module = self.__class__.__name__
 
         # Event Handlers
@@ -530,103 +524,7 @@
                     )
 
         self.logger.info("RiskManager configured.", source_module=self._source_module)
-<<<<<<< HEAD
-        # Note: _validate_config is called at the end of _load_config
-        # self._validate_config() # Call will be made at the end of _load_config
-
-    async def _stage1_initial_validation_and_price_rounding(
-        self, ctx: Stage1Context,
-    ) -> tuple[Decimal | None, Decimal, Decimal | None]:
-        """Stage 1: Initial Validation & Price Rounding.
-        Validates proposed prices, calculates SL if not provided, rounds prices to tick size.
-        Returns (rounded_entry_price, rounded_sl_price, rounded_tp_price).
-        SL price is guaranteed non-None if process continues.
-        """
-        # Basic validation of proposed prices (e.g., SL relative to entry)
-        if ctx.proposed_entry_price_decimal is not None and ctx.proposed_sl_price_decimal is not None:
-            if ctx.event.side.upper() == "BUY" and ctx.proposed_sl_price_decimal >= ctx.proposed_entry_price_decimal:
-                raise SignalValidationStageError("SL price must be below entry for BUY signal.", "Stage1")
-            if ctx.event.side.upper() == "SELL" and ctx.proposed_sl_price_decimal <= ctx.proposed_entry_price_decimal:
-                raise SignalValidationStageError("SL price must be above entry for SELL signal.", "Stage1")
-
-        effective_entry_for_calc = ctx.proposed_entry_price_decimal
-        sl_price_to_round = ctx.proposed_sl_price_decimal
-
-        if sl_price_to_round is None:
-            if effective_entry_for_calc is None:
-                 raise SignalValidationStageError("Stop-loss price is required or must be calculable from a Limit entry price in Stage 1.", "Stage1")
-
-            if ctx.event.side.upper() == "BUY":
-                sl_price_to_round = effective_entry_for_calc * (Decimal("1") - self._min_sl_distance_pct / Decimal("100"))
-            else:  # SELL
-                sl_price_to_round = effective_entry_for_calc * (Decimal("1") + self._min_sl_distance_pct / Decimal("100"))
-
-        rounded_entry_price = self._round_price_to_tick_size(effective_entry_for_calc, ctx.event.trading_pair)
-        rounded_sl_price = self._round_price_to_tick_size(sl_price_to_round, ctx.event.trading_pair)
-
-        if rounded_sl_price is None:
-            raise SignalValidationStageError("Failed to determine/round SL price.", "Stage1")
-
-        rounded_tp_price = None
-        if ctx.proposed_tp_price_decimal is not None:
-            rounded_tp_price = self._round_price_to_tick_size(ctx.proposed_tp_price_decimal, ctx.event.trading_pair)
-        elif rounded_entry_price is not None:
-            risk_per_unit = abs(rounded_entry_price - rounded_sl_price)
-            if risk_per_unit > Decimal("0"):
-                if ctx.event.side.upper() == "BUY":
-                    tp_calc = rounded_entry_price + (risk_per_unit * self._default_tp_rr_ratio)
-                else:  # SELL
-                    tp_calc = rounded_entry_price - (risk_per_unit * self._default_tp_rr_ratio)
-                rounded_tp_price = self._round_price_to_tick_size(tp_calc, ctx.event.trading_pair)
-
-        if rounded_entry_price is not None:
-            if rounded_entry_price == rounded_sl_price:
-                 raise SignalValidationStageError("Entry and SL prices are identical after rounding.", "Stage1")
-            sl_distance_pct = abs(rounded_sl_price - rounded_entry_price) / rounded_entry_price * Decimal("100")
-            if sl_distance_pct < self._min_sl_distance_pct:
-                raise SignalValidationStageError(
-                    f"Stop-loss distance ({sl_distance_pct:.2f}%) is less than minimum required ({self._min_sl_distance_pct:.2f}%).",
-                    "Stage1",
-                )
-        elif ctx.event.entry_type.upper() == "LIMIT":
-             raise SignalValidationStageError("Entry price required for LIMIT order validation in Stage1.", "Stage1")
-
-        return rounded_entry_price, rounded_sl_price, rounded_tp_price
-
-    async def _get_current_market_price(self, trading_pair: str) -> Decimal | None:
-        """Fetches the current market price for the given trading pair."""
-        try:
-            price = await self._market_price_service.get_latest_price(trading_pair)
-            if price is not None:
-                return Decimal(str(price))
-            self.logger.warning(
-                "Could not retrieve current market price for %(pair)s.",
-                source_module=self._source_module,
-                context={"pair": trading_pair},
-            )
-            return None
-        except Exception as e:
-            self.logger.exception(
-                "Error fetching current market price for %(pair)s: %(error)s",
-                source_module=self._source_module,
-                context={"pair": trading_pair, "error": str(e)},
-            )
-            return None
-
-    def _validate_and_raise_if_error(
-        self, error_condition: bool, failure_reason: str, stage_name: str, log_message: str, log_context: dict[str, Any],
-    ) -> None:
-        """Helper to validate a condition and raise SignalValidationStageError if true."""
-        if error_condition:
-            self.logger.error(
-                log_message,
-                source_module=self._source_module,
-                context=log_context,
-            )
-            raise SignalValidationStageError(failure_reason, stage_name)
-=======
         self._validate_config()
->>>>>>> 5dabb7aa
 
     def _validate_config(self) -> None:
         """Validate risk parameters from configuration.
@@ -713,22 +611,10 @@
         and risk metrics calculation (`_risk_metrics_loop`).
         """
         self.logger.info("Starting RiskManager...", source_module=self._source_module)
-
+        
         # Subscribe to events
         self.pubsub.subscribe(EventType.TRADE_SIGNAL_PROPOSED, self._signal_proposal_handler)
         self.pubsub.subscribe(EventType.EXECUTION_REPORT, self._exec_report_handler)
-<<<<<<< HEAD
-
-        # Calibrate normal volatility for dynamic risk adjustment
-        if self._enable_dynamic_risk_adjustment:
-            await self._calibrate_normal_volatility()
-
-            # Start dynamic risk adjustment task
-            self._dynamic_risk_adjustment_task = asyncio.create_task(
-                self._dynamic_risk_adjustment_loop(),
-            )
-
-=======
         self.pubsub.subscribe(EventType.FEATURES_CALCULATED, self._feature_event_handler)
         
         # Calibrate normal volatility for dynamic risk adjustment (baseline from market data)
@@ -746,13 +632,12 @@
             else:
                 self.logger.info(f"Dynamic risk adjustment configured with feature key: {self._dynamic_risk_volatility_feature_key}. Adjustments will be event-driven.")
         
->>>>>>> 5dabb7aa
         # Start periodic risk check task
         self._periodic_check_task = asyncio.create_task(self._periodic_risk_check_loop())
-
+        
         # Start risk metrics calculation task
-        self._risk_metrics_task_obj = asyncio.create_task(self._risk_metrics_task()) # Fixed reference
-
+        self._risk_metrics_task = asyncio.create_task(self._risk_metrics_loop()) # Explicitly re-set
+        
         self._is_running = True
         self.logger.info("RiskManager started.", source_module=self._source_module)
 
@@ -766,9 +651,9 @@
         dynamic risk adjustment loops.
         """
         self.logger.info("Stopping RiskManager...", source_module=self._source_module)
-
+        
         self._is_running = False
-
+        
         # Unsubscribe from events
         try:
             self.pubsub.unsubscribe(EventType.TRADE_SIGNAL_PROPOSED, self._signal_proposal_handler)
@@ -787,12 +672,12 @@
         # Stop periodic checks
         if self._periodic_check_task and not self._periodic_check_task.done():
             self._periodic_check_task.cancel()
-
+            
         if self._dynamic_risk_adjustment_task and not self._dynamic_risk_adjustment_task.done():
             self._dynamic_risk_adjustment_task.cancel()
-
-        if self._risk_metrics_task_obj and not self._risk_metrics_task_obj.done():
-            self._risk_metrics_task_obj.cancel()
+            
+        if self._risk_metrics_task and not self._risk_metrics_task.done():
+            self._risk_metrics_task.cancel()
 
         self.logger.info(
             "Stopped periodic risk checks and tasks.",
@@ -804,11 +689,11 @@
         while self._is_running:
             try:
                 await asyncio.sleep(self._check_interval_s)
-
+                
                 # Check drawdown limits
                 portfolio_state = self._portfolio_manager.get_current_state()
                 await self._check_drawdown_limits(portfolio_state, is_pre_trade_check=False)
-
+                
             except asyncio.CancelledError:
                 break
             except Exception:
@@ -880,28 +765,6 @@
         while self._is_running:
             try:
                 await asyncio.sleep(self._risk_adjustment_interval_s)
-<<<<<<< HEAD
-
-                # Adjust risk for each trading pair
-                for trading_pair in ["XRP/USD", "DOGE/USD"]:
-                    # Assuming MarketPriceService might not implement get_volatility yet
-                    try:
-                        volatility = await self._market_price_service.get_volatility(
-                            trading_pair,
-                            self._volatility_window_size,
-                        )
-                        if volatility:
-                            await self._update_risk_parameters_based_on_volatility(
-                                trading_pair,
-                                Decimal(str(volatility)),
-                            )
-                    except AttributeError:
-                        self.logger.warning(
-                            "MarketPriceService does not implement get_volatility method",
-                            source_module=self._source_module,
-                        )
-
-=======
                 
                 for trading_pair in self._dynamic_risk_target_pairs:
                     try:
@@ -928,7 +791,6 @@
                         return # Stop this loop if service doesn't support it
                     except Exception:
                         self.logger.exception(f"Error fetching/processing volatility in fallback loop for {trading_pair}.")
->>>>>>> 5dabb7aa
             except asyncio.CancelledError:
                 break
             except Exception:
@@ -1004,8 +866,6 @@
                 ),
                 log_context={"signal_id": str(event.signal_id)},
             )
-            assert ref_entry_for_calculation is not None, "ref_entry_for_calculation should be Decimal after validation"
-            assert final_rounded_entry_price is not None, "final_rounded_entry_price should be Decimal after validation"
 
             # --- Stage 3: Position Sizing & Portfolio Checks (Portfolio/Equity checks first) ---
             portfolio_state = self._portfolio_manager.get_current_state()
@@ -1127,7 +987,6 @@
                     "Final effective entry price is None",
                     "final_validation",
                 )
-            assert final_effective_entry_price is not None, "final_effective_entry_price should be Decimal after validation"
 
             final_validation_ctx = FinalValidationDataContext(
                 event=event,
@@ -1169,29 +1028,16 @@
                 source_module=self._source_module,
                 context={"signal_id": str(event.signal_id)},
             )
-
-            # Prepare final validation context for approval
-            final_validation_ctx = FinalValidationDataContext(
-                event=event,
-                signal_id=event.signal_id,
-                trading_pair=event.trading_pair,
-                side=event.side,
-                entry_type=event.entry_type,
-                exchange=event.exchange,
-                strategy_id=event.strategy_id,
-                current_equity=current_equity_decimal,
-                portfolio_state=portfolio_state,
-                state_values=self._extract_relevant_portfolio_values(portfolio_state),
-                initial_rounded_calculated_qty=current_qty_to_trade,
-                rounded_entry_price=final_rounded_entry_price,
-                rounded_sl_price=rounded_sl_price,
-                rounded_tp_price=rounded_tp_price,
-                effective_entry_price=ref_entry_for_calculation,
-                ref_entry_for_calculation=ref_entry_for_calculation,
-            )
-
+            
             # Approve the signal
-            await self._approve_signal(final_validation_ctx)
+            await self._approve_signal(
+                event,
+                current_qty_to_trade,
+                final_rounded_entry_price,
+                rounded_sl_price,
+                rounded_tp_price,
+                final_trade_action or "MARKET"  # Default to MARKET if order_type is not available on event
+            )
 
         except SignalValidationStageError as e:
             await self._reject_signal(event.signal_id, event, e.reason)
@@ -1329,16 +1175,15 @@
         breached_reason: str | None = None
 
         # Use PortfolioManager's drawdown if available and valid
-        if pm_provided_drawdown_pct_str is not None:  # Check if string is not None
+        if pm_provided_drawdown_pct_str is not None:
             try:
-                # Attempt conversion only if string is not None and is a valid Decimal string
-                pm_provided_dd_val = Decimal(pm_provided_drawdown_pct_str)
+                pm_provided_dd_val = Decimal(str(pm_provided_drawdown_pct_str))
                 if pm_provided_dd_val > max_period_drawdown_pct:
                     breached_reason = (
                         f"{period_name} drawdown limit breached (from PM): "
                         f"{pm_provided_dd_val:.2f}% > {max_period_drawdown_pct:.2f}%"
                     )
-            except InvalidOperation: # Catch error if conversion of a non-None string fails
+            except InvalidOperation:
                 self.logger.warning(
                     "Invalid %(period_name_lower)s_drawdown_pct '%(pm_val)s' from PM.",
                     source_module=self._source_module,
@@ -1804,9 +1649,9 @@
         if ctx.effective_entry_price is not None:
             rounded_entry_price = self._round_price_to_tick_size(
                 ctx.effective_entry_price,
-                ctx.trading_pair,
-            )
-
+                ctx.trading_pair
+            )
+            
         # Validate and calculate SL price
         if ctx.sl_price is None:
             # Calculate default SL based on minimum distance
@@ -1817,15 +1662,15 @@
                     ctx.sl_price = rounded_entry_price * (Decimal("1") + self._min_sl_distance_pct / Decimal("100"))
             else:
                 return False, "Cannot calculate SL without entry price", None, None, None
-
+                
         rounded_sl_price = self._round_price_to_tick_size(ctx.sl_price, ctx.trading_pair)
-
+        
         # Validate SL distance
         if rounded_entry_price is not None and rounded_sl_price is not None:
             sl_distance_pct = abs((rounded_sl_price - rounded_entry_price) / rounded_entry_price) * Decimal("100")
             if sl_distance_pct < self._min_sl_distance_pct:
                 return False, f"SL distance {sl_distance_pct:.2f}% below minimum {self._min_sl_distance_pct}%", None, None, None
-
+                
         # Calculate TP if not provided
         rounded_tp_price = None
         if ctx.tp_price is not None:
@@ -1838,7 +1683,7 @@
             else:  # SELL
                 rounded_tp_price = rounded_entry_price - (risk * self._default_tp_rr_ratio)
             rounded_tp_price = self._round_price_to_tick_size(rounded_tp_price, ctx.trading_pair)
-
+            
         return True, None, rounded_entry_price, rounded_sl_price, rounded_tp_price
 
     def _round_price_to_tick_size(
@@ -1849,26 +1694,27 @@
         """Round price to exchange tick size."""
         if price is None:
             return None
-
+            
         try:
             tick_size = self._exchange_info_service.get_tick_size(trading_pair)
         except AttributeError:
             # Handle missing method in ExchangeInfoService
             self.logger.warning(
                 "ExchangeInfoService does not implement get_tick_size method",
-                source_module=self._source_module,
+                source_module=self._source_module
             )
             tick_size = None
         if not tick_size or tick_size <= 0:
             # Default tick size if not found
             tick_size = Decimal("0.00001")
-
+            
         # Round to nearest tick
         try:
             if tick_size and tick_size > 0:
                 result_price: Decimal = (price / tick_size).quantize(Decimal("1"), rounding=ROUND_DOWN) * tick_size
                 return result_price
-            return price
+            else:
+                return price
         except Exception as e:
             self.logger.exception(
                 f"Error rounding price to tick size for {trading_pair}",
@@ -1887,20 +1733,20 @@
             deviation_pct = abs((ctx.rounded_entry_price - ctx.current_market_price) / ctx.current_market_price) * Decimal("100")
             if deviation_pct > self._fat_finger_max_deviation_pct:
                 return False, f"Entry price deviates {deviation_pct:.2f}% from market (max {self._fat_finger_max_deviation_pct}%)"
-
+                
         # Validate SL distance
         effective_entry = ctx.rounded_entry_price or ctx.effective_entry_price_for_non_limit
         if effective_entry is not None:
             sl_distance_pct = abs((ctx.rounded_sl_price - effective_entry) / effective_entry) * Decimal("100")
             if sl_distance_pct < self._min_sl_distance_pct:
                 return False, f"SL distance {sl_distance_pct:.2f}% below minimum {self._min_sl_distance_pct}%"
-
+                
             # Validate SL is on correct side
             if ctx.side == "BUY" and ctx.rounded_sl_price >= effective_entry:
                 return False, "BUY order SL must be below entry price"
-            if ctx.side == "SELL" and ctx.rounded_sl_price <= effective_entry:
+            elif ctx.side == "SELL" and ctx.rounded_sl_price <= effective_entry:
                 return False, "SELL order SL must be above entry price"
-
+                
         return True, None
 
     def _calculate_and_validate_position_size(
@@ -1915,73 +1761,73 @@
         try:
             # Calculate risk amount
             risk_amount = current_equity * (self._risk_per_trade_pct / Decimal("100"))
-
+            
             # Calculate risk per unit
             risk_per_unit = abs(ref_entry_price - rounded_sl_price)
             if risk_per_unit <= 0:
                 return SizingResult(
                     is_valid=False,
-                    rejection_reason="Invalid risk per unit (SL too close to entry)",
-                )
-
+                    rejection_reason="Invalid risk per unit (SL too close to entry)"
+                )
+            
             # Calculate raw position size
             raw_quantity = risk_amount / risk_per_unit
-
+            
             # Apply lot size constraints
             rounded_quantity = self._calculate_lot_size_with_fallback(
                 event.trading_pair,
-                raw_quantity,
-            )
-
+                raw_quantity
+            )
+            
             if rounded_quantity is None or rounded_quantity <= 0:
                 return SizingResult(
                     is_valid=False,
-                    rejection_reason="Position size below minimum tradeable amount",
-                )
-
+                    rejection_reason="Position size below minimum tradeable amount"
+                )
+            
             # Calculate position value
             position_value = rounded_quantity * ref_entry_price
-
+            
             # Check against max order size
             if position_value > self._max_order_size_usd:
                 # Scale down to max order size
                 rounded_quantity = self._max_order_size_usd / ref_entry_price
                 rounded_quantity = self._calculate_lot_size_with_fallback(
                     event.trading_pair,
-                    rounded_quantity,
-                )
-
+                    rounded_quantity
+                )
+                
                 if rounded_quantity is None or rounded_quantity <= 0:
                     return SizingResult(
                         is_valid=False,
-                        rejection_reason=f"Position value exceeds max order size ${self._max_order_size_usd}",
+                        rejection_reason=f"Position value exceeds max order size ${self._max_order_size_usd}"
                     )
                 position_value = rounded_quantity * ref_entry_price
-
+            
             # Check against max single position percentage
             position_pct = (position_value / current_equity) * Decimal("100")
             if position_pct > self._max_single_position_pct:
                 return SizingResult(
                     is_valid=False,
-                    rejection_reason=f"Position size {position_pct:.2f}% exceeds max {self._max_single_position_pct}%",
-                )
-
+                    rejection_reason=f"Position size {position_pct:.2f}% exceeds max {self._max_single_position_pct}%"
+                )
+            
             return SizingResult(
                 is_valid=True,
                 quantity=rounded_quantity,
                 risk_amount=risk_amount,
-                position_value=position_value,
-            )
-
+                position_value=position_value
+            )
+            
         except Exception as e:
             self.logger.exception(
                 "Error calculating position size",
                 source_module=self._source_module,
-                context={"signal_id": str(event.signal_id)},
+                context={"signal_id": str(event.signal_id)}
             )
             return SizingResult(
                 is_valid=False,
-                rejection_reason=f"Position sizing error: {e!s}",
+                rejection_reason=f"Position sizing error: {str(e)}"
             )
 
     def _check_position_scaling(
@@ -1993,17 +1839,17 @@
         existing_position = None
         if "positions" in ctx.portfolio_state:
             existing_position = ctx.portfolio_state["positions"].get(ctx.trading_pair)
-
+            
         if existing_position:
             existing_qty = Decimal(str(existing_position.get("quantity", "0")))
             existing_side = existing_position.get("side", "").upper()
-
+            
             # Check if this is adding to position or reducing
             if existing_side == ctx.side:
                 # Adding to position - check if total would exceed limits
                 total_qty = existing_qty + ctx.initial_calculated_qty
                 total_value = total_qty * ctx.ref_entry_price
-
+                
                 # Check against portfolio equity
                 portfolio_equity = Decimal(str(ctx.portfolio_state.get("total_equity_usd", "0")))
                 if portfolio_equity > 0:
@@ -2013,24 +1859,25 @@
                         max_additional_value = (portfolio_equity * self._max_exposure_per_asset_pct / Decimal("100")) - (existing_qty * ctx.ref_entry_price)
                         if max_additional_value <= 0:
                             return False, "Position already at maximum exposure", None, None
-
+                        
                         scaled_qty = max_additional_value / ctx.ref_entry_price
-                        scaled_qty_result = self._calculate_lot_size_with_fallback(ctx.trading_pair, scaled_qty)
-                        scaled_qty = scaled_qty_result if scaled_qty_result is not None else Decimal("0")
-
+                        scaled_qty = self._calculate_lot_size_with_fallback(ctx.trading_pair, scaled_qty)
+                        
                         if scaled_qty is None or scaled_qty <= 0:
                             return False, "Scaled position size below minimum", None, None
-
+                            
                         return True, None, "ADD_TO_POSITION", scaled_qty
-
+                        
                 return True, None, "ADD_TO_POSITION", ctx.initial_calculated_qty
-            # Opposite side - this would close/reduce position
-            if existing_qty <= ctx.initial_calculated_qty:
-                # This would close the position entirely
-                return True, None, "CLOSE_POSITION", existing_qty
-            # This would partially close
-            return True, None, "REDUCE_POSITION", ctx.initial_calculated_qty
-
+            else:
+                # Opposite side - this would close/reduce position
+                if existing_qty <= ctx.initial_calculated_qty:
+                    # This would close the position entirely
+                    return True, None, "CLOSE_POSITION", existing_qty
+                else:
+                    # This would partially close
+                    return True, None, "REDUCE_POSITION", ctx.initial_calculated_qty
+        
         # No existing position
         return True, None, "NEW_POSITION", ctx.initial_calculated_qty
 
@@ -2039,32 +1886,37 @@
         portfolio_state: dict[str, Any],
     ) -> dict[str, Decimal]:
         """Extract and convert relevant portfolio values to Decimal."""
-        extracted: dict[str, Decimal] = {
-            "current_equity_usd": Decimal("0"),
-            "daily_equity_change": Decimal("0"),
-            "weekly_equity_change": Decimal("0"),
-            "monthly_equity_change": Decimal("0"),
-            "max_drawdown_pct": Decimal("0"),
-            "current_margin_utilization_pct": Decimal("0"),
-            "total_exposure_usd": Decimal("0"),
+        extracted = {}
+        
+        # Define fields to extract with defaults
+        fields = {
+            "available_balance_usd": "0",
+            "current_equity_usd": "0",
+            "total_equity_usd": "0",
+            "initial_equity_usd": "0",
+            "daily_initial_equity_usd": "0",
+            "weekly_initial_equity_usd": "0",
+            "total_exposure_usd": "0",
         }
-
-        for field, default in extracted.items():
+        
+        for field, default in fields.items():
+            value = portfolio_state.get(field, default)
             try:
-                if field in portfolio_state:
-                    value: Decimal | None = Decimal(str(portfolio_state[field]))
-                    if value is not None:
-                        extracted[field] = value
+                extracted[field] = Decimal(str(value))
             except (InvalidOperation, ValueError):
-                pass
-
+                self.logger.warning(
+                    f"Invalid value for {field}: {value}, using default {default}",
+                    source_module=self._source_module
+                )
+                extracted[field] = Decimal(default)
+        
         # Handle special cases
         if "current_equity_usd" not in portfolio_state and "equity" in portfolio_state:
             try:
                 extracted["current_equity_usd"] = Decimal(str(portfolio_state["equity"]))
             except (InvalidOperation, ValueError):
                 pass
-
+                
         # Calculate total exposure if not provided
         if extracted["total_exposure_usd"] == Decimal("0") and "positions" in portfolio_state:
             total_exposure = Decimal("0")
@@ -2075,208 +1927,4 @@
                 except (InvalidOperation, ValueError):
                     pass
 
-        return extracted
-
-    async def _handle_execution_report_for_losses(self, event: ExecutionReportEvent) -> None:
-        """Handle execution reports to track consecutive losses for dynamic risk adjustment.
-        
-        Args:
-            event: The execution report event to process
-        """
-        # Only process final fills
-        if event.order_status.upper() != "FILLED":
-            return
-
-        # Calculate P&L if possible
-        # Track in recent trades list
-        # Update consecutive loss counter if needed
-        # If consecutive losses exceed threshold, reduce risk parameters
-
-    async def _risk_metrics_task(self) -> None:
-        """Periodically calculate and update risk metrics."""
-        # Risk metrics calculation loop
-        while self._is_running:
-            try:
-                # Calculate risk metrics here
-                pass
-            except Exception as e:
-                self.logger.exception(
-                    "Error in risk metrics calculation",
-                    source_module=self._source_module,
-                    context={"error": str(e)},
-                )
-            finally:
-                await asyncio.sleep(self._risk_metrics_interval_s)
-
-    async def _reject_signal(self, signal_id: uuid.UUID, event: TradeSignalProposedEvent, reason: str | None) -> None:
-        """Reject a trade signal with a given reason.
-        
-        Args:
-            signal_id: The ID of the signal to reject
-            event: The original trade signal event
-            reason: The reason for rejection
-        """
-        self.logger.info(
-            "Rejecting signal %(signal_id)s: %(reason)s",
-            source_module=self._source_module,
-            context={
-                "signal_id": str(signal_id),
-                "reason": reason,
-                "trading_pair": event.trading_pair,
-                "side": event.side,
-            },
-        )
-
-        # Create and publish rejection event
-        rejection_params = TradeSignalRejectedParams(
-            source_module=self._source_module,
-            signal_id=signal_id,
-            trading_pair=event.trading_pair,
-            exchange=event.exchange,
-            side=event.side,
-            reason=reason if reason is not None else "No reason provided.", # Ensure reason is not None
-        )
-
-        rejection_event = TradeSignalRejectedEvent.create(rejection_params)
-        await self.pubsub.publish(rejection_event)
-
-    async def _approve_signal(self, ctx: FinalValidationDataContext) -> None:
-        """Approve a trade signal with calculated risk parameters.
-        
-        Args:
-            ctx: Final validation context
-        """
-        self.logger.info(
-            "Approving signal %(signal_id)s",
-            source_module=self._source_module,
-            context={
-                "signal_id": str(ctx.signal_id),
-                "trading_pair": ctx.trading_pair,
-                "side": ctx.side,
-                "entry_type": ctx.entry_type,
-                "exchange": ctx.exchange,
-                "strategy_id": ctx.strategy_id,
-            },
-        )
-
-        # Create and publish approval event
-        # Ensure tp_price is a Decimal by providing default of 0 if None
-        tp_price_decimal = ctx.rounded_tp_price if ctx.rounded_tp_price is not None else Decimal("0")
-
-        approval_params = TradeSignalApprovedParams(
-            source_module=self._source_module,
-            signal_id=ctx.signal_id,
-            trading_pair=ctx.trading_pair,
-            exchange=ctx.exchange,
-            side=ctx.side,
-            order_type=ctx.entry_type,
-            quantity=ctx.initial_rounded_calculated_qty,
-            sl_price=ctx.rounded_sl_price,
-            tp_price=tp_price_decimal,
-            risk_parameters={
-                "risk_per_trade_pct": self._risk_per_trade_pct,
-                "max_order_size_usd": self._max_order_size_usd,
-                "max_exposure_per_asset_pct": self._max_exposure_per_asset_pct,
-                "max_total_exposure_pct": self._max_total_exposure_pct,
-            },
-            limit_price=ctx.rounded_entry_price if ctx.entry_type == "LIMIT" else None,
-        )
-
-        approval_event = TradeSignalApprovedEvent.create(approval_params)
-        await self.pubsub.publish(approval_event)
-
-    def _stage3_position_sizing_and_portfolio_checks(self, ctx: Stage3Context) -> Decimal:
-        """Calculate position size and perform portfolio checks.
-        
-        Args:
-            ctx: Context containing event and price information
-            
-        Returns:
-            Decimal: Calculated position size
-        """
-        sizing_result = self._calculate_and_validate_position_size(
-            ctx.event,
-            ctx.current_equity_decimal,
-            ctx.ref_entry_for_calculation,
-            ctx.rounded_sl_price,
-            ctx.portfolio_state,
-        )
-
-        if not sizing_result.is_valid or sizing_result.quantity is None:
-            raise SignalValidationStageError(
-                sizing_result.rejection_reason or "Position sizing failed",
-                "Stage3: Position Sizing",
-            )
-
-        return sizing_result.quantity
-
-    async def _stage2_market_price_dependent_checks(self, ctx: Stage2Context) -> tuple[Decimal | None, Decimal | None, Decimal | None]:
-        """Perform market price dependent checks (fat finger, SL distance).
-        
-        Args:
-            ctx: Context containing event and price information
-            
-        Returns:
-            tuple: (effective_entry_price_for_non_limit, ref_entry_for_calculation, final_rounded_entry_price)
-        """
-        # Implementation would check for fat finger errors and SL distance validations
-        event = ctx.event
-
-        # For market orders, use current market price as reference
-        effective_entry_price_for_non_limit = None
-        if event.entry_type.upper() == "MARKET" and ctx.current_market_price_for_validation is not None:
-            effective_entry_price_for_non_limit = ctx.current_market_price_for_validation
-
-        # Reference price for calculations (entry or current market price)
-        ref_entry_for_calculation = ctx.rounded_entry_price
-        if ref_entry_for_calculation is None:
-            ref_entry_for_calculation = effective_entry_price_for_non_limit
-
-        # Validate prices
-        price_validation_ctx = PriceValidationContext(
-            event=event,
-            entry_type=event.entry_type,
-            side=event.side,
-            rounded_entry_price=ctx.rounded_entry_price,
-            rounded_sl_price=ctx.rounded_sl_price,
-            effective_entry_price_for_non_limit=effective_entry_price_for_non_limit,
-            current_market_price=ctx.current_market_price_for_validation,
-        )
-
-        is_valid, reason = self._validate_prices_fat_finger_and_sl_distance(price_validation_ctx)
-        if not is_valid:
-            raise SignalValidationStageError(reason or "Unknown validation error", "Stage2: Fat Finger & SL Distance")
-
-        return effective_entry_price_for_non_limit, ref_entry_for_calculation, ctx.rounded_entry_price
-
-    def _calculate_lot_size_with_fallback(self, trading_pair: str, quantity: Decimal) -> Decimal | None:
-        """Round quantity to exchange step size with fallback mechanisms.
-        
-        Args:
-            trading_pair: The trading pair to calculate for
-            quantity: The raw quantity to round
-            
-        Returns:
-            Rounded quantity or None if below minimum
-        """
-        # Try to get step size from exchange info service
-        step_size = self._exchange_info_service.get_step_size(trading_pair)
-
-        if step_size is None:
-            # Fallback to some reasonable defaults based on asset type
-            # This is a simplified approach - in production you'd want more robust fallbacks
-            if trading_pair.endswith("BTC"):
-                step_size = Decimal("0.00001")
-            elif trading_pair.endswith("ETH"):
-                step_size = Decimal("0.0001")
-            else:
-                step_size = Decimal("1")
-
-        # Round down to step size
-        rounded_qty = (quantity / step_size).quantize(Decimal("1"), rounding=ROUND_DOWN) * step_size
-
-        # Check if below minimum
-        if rounded_qty <= 0:
-            return None
-
-        return rounded_qty+        return extracted