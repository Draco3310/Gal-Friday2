--- conflicted
+++ resolved
@@ -730,11 +730,7 @@
 class RealTimeSimulationEngine:
     """Enterprise-grade real-time price simulation engine"""
 
-<<<<<<< HEAD
-    def __init__(self, config: Dict[str, Any]):
-=======
     def __init__(self, config: Dict[str, Any], data_loader: "HistoricalDataLoader"):
->>>>>>> b41dd50d
         self.config = config
         self._data_loader = data_loader
         self.logger = logging.getLogger(__name__)
@@ -931,12 +927,6 @@
 
     async def _load_historical_data(self, symbol: str) -> List[dict]:
         """Load historical data for a symbol"""
-<<<<<<< HEAD
-        # This would integrate with the historical data loader
-        # For now, return empty list
-        return []
-
-=======
         try:
             request = DataRequest(
                 symbol=symbol,
@@ -951,8 +941,6 @@
         except Exception as e:
             self.logger.error(f"Failed to load historical data for {symbol}: {e}")
             return []
-    
->>>>>>> b41dd50d
     def _calculate_speed_multiplier(self) -> float:
         """Calculate speed multiplier based on configuration"""
         speed_map = {
@@ -1066,16 +1054,10 @@
             'start_time': datetime.now(UTC),
             'end_time': datetime.now(UTC) + timedelta(days=1)
         }
-<<<<<<< HEAD
-        self._simulation_engine = RealTimeSimulationEngine(simulation_config)
-
-=======
         self._simulation_engine = RealTimeSimulationEngine(
             simulation_config,
             self._data_loader,
         )
-        
->>>>>>> b41dd50d
         # Register price update handler for simulation engine
         self._simulation_engine.register_event_handler('price_update', self._handle_price_update_event)
 
