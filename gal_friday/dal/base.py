--- conflicted
+++ resolved
@@ -1,26 +1,15 @@
 """Base repository pattern for data access using SQLAlchemy."""
 
-<<<<<<< HEAD
-from collections.abc import Sequence  # Added cast
-from datetime import UTC, datetime
-from typing import Any, Generic, TypeVar, cast
-=======
 from datetime import datetime, timezone
 from typing import Any, Generic, TypeVar, Sequence, TYPE_CHECKING
->>>>>>> 5dabb7aa
-
-from sqlalchemy import asc, desc, select
+
+from sqlalchemy import select, delete as sqlalchemy_delete, asc, desc
 from sqlalchemy.ext.asyncio import AsyncSession, async_sessionmaker
 
-<<<<<<< HEAD
-from gal_friday.dal.models import Base  # Assuming Base is your declarative_base from models
-from gal_friday.logger_service import LoggerService
-=======
 if TYPE_CHECKING:
     from gal_friday.logger_service import LoggerService
 from gal_friday.dal.models import Base # Assuming Base is your declarative_base from models
 
->>>>>>> 5dabb7aa
 
 # Define a TypeVar bound to the SQLAlchemy Base model
 T = TypeVar("T", bound=Base)
@@ -52,10 +41,8 @@
 
         Args:
             data: Dictionary of column names to values, or a model instance.
-
         Returns:
             The created entity instance, with all fields populated (including defaults).
-
         Raises:
             SQLAlchemyError: If the database operation fails.
         """
@@ -73,7 +60,7 @@
                     f"Created new {self.model_class.__name__} with ID {getattr(instance, 'id', None)}",
                     source_module=self._source_module,
                 )
-                return cast("T", instance)
+                return instance
         except Exception as e: # Catch generic Exception for logging, re-raise specific if needed
             self.logger.exception(
                 f"Error creating in {self.model_class.__name__}: {e}",
@@ -86,10 +73,8 @@
 
         Args:
             entity_id: The primary key value.
-
         Returns:
             The entity instance or None if not found.
-
         Raises:
             SQLAlchemyError: If the database operation fails.
         """
@@ -120,10 +105,8 @@
         Args:
             entity_id: ID of the entity to update.
             updates: Dictionary of column names to new values.
-
         Returns:
             The updated entity instance or None if not found.
-
         Raises:
             SQLAlchemyError: If the operation fails.
         """
@@ -144,10 +127,10 @@
                         else:
                             self.logger.warning(
                                 f"Attempted to update non-existent attribute '{key}' on {self.model_class.__name__}",
-                                source_module=self._source_module,
+                                source_module=self._source_module
                             )
                     if hasattr(entity, "updated_at"):
-                        entity.updated_at = datetime.now(UTC) # type: ignore
+                        entity.updated_at = datetime.now(timezone.utc) # type: ignore
 
                     await session.commit()
                     await session.refresh(entity)
@@ -156,11 +139,12 @@
                         source_module=self._source_module,
                     )
                     return entity
-                self.logger.warning(
-                    f"Attempted to update non-existent {self.model_class.__name__} with ID {entity_id}",
-                    source_module=self._source_module,
-                )
-                return None
+                else:
+                    self.logger.warning(
+                        f"Attempted to update non-existent {self.model_class.__name__} with ID {entity_id}",
+                        source_module=self._source_module,
+                    )
+                    return None
         except Exception as e:
             self.logger.exception(
                 f"Error updating {self.model_class.__name__} with ID {entity_id}: {e}",
@@ -182,10 +166,8 @@
             limit: Maximum number of results to return.
             offset: Number of results to skip.
             order_by: Column to order results by (e.g., "name" or "created_at DESC").
-
         Returns:
             A sequence of found entities.
-
         Raises:
             SQLAlchemyError: If the operation fails.
             ValueError: If order_by clause is malformed.
@@ -201,7 +183,7 @@
                         else:
                             self.logger.warning(
                                 f"Filter key '{column_name}' not found on model {self.model_class.__name__}",
-                                source_module=self._source_module,
+                                source_module=self._source_module
                             )
                 if order_by:
                     parts = order_by.strip().split()
@@ -245,10 +227,8 @@
 
         Args:
             entity_id: ID of the entity to delete.
-
         Returns:
             True if deletion was successful, False otherwise.
-
         Raises:
             SQLAlchemyError: If the operation fails.
         """
