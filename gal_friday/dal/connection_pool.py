--- conflicted
+++ resolved
@@ -3,10 +3,7 @@
 import asyncio
 from collections.abc import AsyncIterator
 from contextlib import asynccontextmanager
-<<<<<<< HEAD
-=======
 from typing import Optional, TYPE_CHECKING
->>>>>>> 5dabb7aa
 
 from sqlalchemy.ext.asyncio import (
     AsyncEngine,
@@ -34,8 +31,8 @@
         self.logger = logger
         self._source_module = self.__class__.__name__
 
-        self._engine: AsyncEngine | None = None
-        self._session_maker: async_sessionmaker[AsyncSession] | None = None
+        self._engine: Optional[AsyncEngine] = None
+        self._session_maker: Optional[async_sessionmaker[AsyncSession]] = None
         self._pool_lock = asyncio.Lock()
 
     async def initialize(self) -> None:
@@ -64,7 +61,7 @@
                         echo=self.config.get_bool("database.echo_sql", False), # Optional: log SQL
                     )
                     self._session_maker = async_sessionmaker(
-                        self._engine, expire_on_commit=False, class_=AsyncSession,
+                        self._engine, expire_on_commit=False, class_=AsyncSession
                     )
                     self.logger.info(
                         "SQLAlchemy AsyncEngine initialized",
@@ -109,7 +106,7 @@
                 source_module=self._source_module,
             )
             raise RuntimeError(
-                "Session maker is not initialized. Call initialize() first.",
+                "Session maker is not initialized. Call initialize() first."
             )
 
         session = self._session_maker()
