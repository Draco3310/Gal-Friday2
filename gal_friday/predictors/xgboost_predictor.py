"""Implementation of the PredictorInterface for XGBoost models.

This module provides an XGBoost-compatible predictor that can be used
with the prediction service to generate trade signals based on
XGBoost models.
"""

import logging
from pathlib import Path
from typing import Any

import joblib  # For loading scalers
import numpy as np
import xgboost as xgb

from ..interfaces.predictor_interface import PredictorInterface


class ModelLoadError(Exception):
    """Exception raised when a model fails to load."""


class XGBoostPredictor(PredictorInterface):
    """Implementation of PredictorInterface for XGBoost models."""

    def __init__(
        self,
        model_path: str,
        model_id: str,
        config: dict[str, Any] | None = None,
    ) -> None:
        """Initialize the XGBoost predictor.

        Args:
        ----
            model_path: Path to the XGBoost model file
            model_id: Unique identifier for this model
            config: Additional configuration parameters for this model.
                    Expected to contain 'model_feature_names': List[str].
                    'scaler_path' is no longer used as features are expected pre-scaled.
        """
        # _expected_features must be set before super().__init__ if load_assets uses it.
        # However, we'll fetch it from self.config inside load_assets now.
        super().__init__(model_path, model_id, config)

    def load_assets(self) -> None:
        """Load an XGBoost model and its associated scaler from the specified paths.

        Sets self.model and self.scaler.

        Raises:
        ------
            xgb.core.XGBoostError: If the model cannot be loaded.
            FileNotFoundError: If the model or scaler file does not exist.
            Exception: If the scaler cannot be loaded.
        """
        self.logger.info("Loading assets for model: %s", self.model_id)
        # Load Model
        try:

            def _raise_model_not_found() -> None:
                error_msg = f"Model file not found: {self.model_path}"
                self.logger.error(error_msg)
                raise FileNotFoundError(error_msg) from None

            if not Path(self.model_path).exists():
                _raise_model_not_found()

            self.model = xgb.Booster()
            self.model.load_model(self.model_path)
            self.logger.info(
                "XGBoost model loaded successfully from %s",
                self.model_path,
            )

        except xgb.core.XGBoostError as e:
            error_msg = f"Failed to load XGBoost model from {self.model_path}"
            self.logger.exception(error_msg)
            raise ModelLoadError(error_msg) from e

        # Load Scaler
        self.scaler = None # Scaler is no longer loaded or used by this predictor.
        self.logger.info(
            "Scaler attribute is set to None. Features are expected to be pre-scaled."
        )
        # if self.scaler_path: # Removed scaler loading logic
        # else:
        #     self.logger.info("No scaler_path provided. Proceeding without a scaler.")
        #     self.scaler = None

    def predict(self, features: np.ndarray) -> np.ndarray:
        """Generate predictions using the XGBoost model.
        Features are expected to be pre-scaled by the FeatureEngine.

        Args:
        ----
            features: A 1D numpy array of pre-scaled, ordered feature values.

        Returns:
        -------
            Prediction results as a numpy array (usually probabilities for binary:logistic)

        Raises:
        ------
            ValueError: If features have wrong shape or contain invalid values.
            TypeError: If model is not properly loaded.
            xgb.core.XGBoostError: If prediction fails.
        """
        if self.model is None:
            msg = "XGBoost model is not loaded."
            self.logger.error(msg)
            raise TypeError(msg)

        if features.ndim != 1:
            msg = f"Input features must be a 1D array, got {features.ndim}D."
            self.logger.error(msg)
            raise ValueError(msg)

        # Features are assumed to be pre-scaled.
        processed_features = features.reshape(1, -1)
        self.logger.debug("Using pre-scaled features directly for prediction.")

        # Ensure expected_feature_names are available for DMatrix
        model_feature_names = self.expected_feature_names
        if not model_feature_names:
            self.logger.warning(
                "expected_feature_names not available. "
                "DMatrix will be created without feature names.",
            )

        try:
            dmatrix = xgb.DMatrix(processed_features, feature_names=model_feature_names)
            raw_predictions = self.model.predict(dmatrix)
            # For binary:logistic, predict returns probabilities of the positive class.
            # This is typically a 1D array of shape (1,) or (n_samples,)
            # Ensure it's a simple float or 1D array.
            if isinstance(raw_predictions, np.ndarray):
                # If it's like array([0.7]), get 0.7. If it's already a scalar float, it's fine.
                return raw_predictions.astype(np.float32)  # Ensure correct type
            return np.array(
                [raw_predictions],
                dtype=np.float32,
            )  # Convert scalar to 1-element array

        except xgb.core.XGBoostError:
            self.logger.exception("XGBoost prediction failed.")
            raise
        except Exception:
            self.logger.exception("An unexpected error occurred during prediction.")
            raise

    @property
    def expected_feature_names(self) -> list[str] | None:
        """Return the list of feature names the model expects from config."""
        return self.config.get("model_feature_names")

    @classmethod
    def _load_model(
        cls,
        model_path: str,
        model_id: str,
        logger: logging.Logger,
    ) -> tuple[xgb.Booster | None, dict[str, Any]]:
        """Load XGBoost model from file."""
        if not Path(model_path).exists():
            return None, {"error": f"Model file not found: {model_path}", "model_id": model_id}
        try:
            model = xgb.Booster()
            model.load_model(model_path)
            logger.debug("Model %s loaded from %s", model_id, model_path)
        except Exception as e:
            return None, {"error": f"Failed to load model: {e!s}", "model_id": model_id}
        else:
            return model, {}

    @classmethod
    def _load_scaler(
        cls,
        scaler_path: str,
        model_id: str,
        logger: logging.Logger,
    ) -> tuple[Any, dict[str, Any]]:
        """Load and return a scaler from file."""
        if not scaler_path or not Path(scaler_path).is_file():
            return None, {}
        try:
            scaler = joblib.load(scaler_path)
            logger.debug("Scaler for %s loaded from %s", model_id, scaler_path)
        except Exception as e:
            return None, {"error": f"Failed to load scaler: {e!s}", "model_id": model_id}
        else:
            return scaler, {}

    @classmethod
    def _raise_scaler_not_found(cls, scaler_path: str, logger: logging.Logger) -> None:
        """Raise FileNotFoundError for missing scaler file."""
        error_msg = f"Scaler file not found: {scaler_path}"
        logger.error(error_msg)
        raise FileNotFoundError(error_msg) from None

    @staticmethod
    def _prepare_features(
        feature_vector: np.ndarray,
        scaler: object | None,  # Could be StandardScaler, MinMaxScaler, etc.
        model_id: str,
        logger: logging.Logger,
    ) -> tuple[np.ndarray | None, dict[str, Any]]:
        """Prepare and scale features for prediction."""
        if feature_vector.ndim != 1:
            error_msg = "Feature vector must be 1D for processing."
            return None, {"error": error_msg, "model_id": model_id}

        features_2d = feature_vector.reshape(1, -1)

        if scaler is None:
            logger.debug("No scaler used.")
            return features_2d, {}

        try:
            # Try to get the transform method safely with getattr
            transform_method = getattr(scaler, "transform", None)
            if transform_method is None:
                logger.warning(f"Scaler for model {model_id} doesn't have transform method")
                return features_2d, {}
            # Use the transform method we safely retrieved
            processed_features = transform_method(features_2d)
            logger.debug("Features scaled.")
        except Exception as e:
            return None, {"error": f"Error applying scaler: {e!s}", "model_id": model_id}
        else:
            return processed_features, {}

    @classmethod
    def _make_prediction(
        cls,
        model: xgb.Booster,
        features: np.ndarray,
        feature_names: list[str],  # Renamed to match call site
        model_id: str,
        logger: logging.Logger,
    ) -> dict[str, Any]:
        """Make prediction using the loaded model."""
        try:
            dmatrix = xgb.DMatrix(features, feature_names=feature_names)
            prediction_val = model.predict(dmatrix)

            if isinstance(prediction_val, np.ndarray) and prediction_val.size == 1:
                prediction_float = float(prediction_val.item())
            elif isinstance(prediction_val, float | np.floating):
                prediction_float = float(prediction_val)
            else:
                error_message = (
                    f"Unexpected prediction output format: {type(prediction_val)}, "
                    f"value: {prediction_val}"
                )
                logger.error(error_message)
                return {"error": error_message, "model_id": model_id}

            # For binary:logistic, the prediction_float is the probability of the positive class.
            confidence_float = prediction_float

            logger.debug(
                "Prediction for %s successful: %s, Confidence: %s",
                model_id,
                prediction_float,
                confidence_float,
            )
            result = {
                "prediction": prediction_float,
                "confidence": confidence_float,
                "model_id": model_id,
            }
        except Exception as e:
            logger.exception("Prediction failed")
            return {"error": f"Prediction failed: {e!s}", "model_id": model_id}
        else:
            return result

    @classmethod
    def run_inference_in_process(
        cls,
        model_id: str,
        model_path: str,
        scaler_path: str | None, # Kept for interface compatibility, but not used.
        feature_vector: np.ndarray,  # Expects 1D pre-scaled feature vector
        model_feature_names: list[str],  # From model config
        _predictor_specific_config: dict[str, Any] | None = None,
    ) -> dict[str, Any]:
        """Run inference in a separate process. Expects pre-scaled features.

        Args:
            model_id (str): Unique identifier for the model
            model_path (str): Path to the XGBoost model file
            scaler_path (Optional[str]): No longer used; features should be pre-scaled.
            feature_vector (np.ndarray): 1D numpy array of pre-scaled feature values.
            model_feature_names (list[str]): List of feature names expected by the model.
            _predictor_specific_config (dict[str, Any] | None): Optional additional configuration.

        Returns:
        -------
            dict[str, Any]: Dictionary containing prediction results or error information
        """
        logger = logging.getLogger(__name__)
        logger.debug("Starting inference for model: %s", model_id)

        # Initialize result with model_id and default error state
        result: dict[str, Any] = {"model_id": model_id, "error": None}
<<<<<<< HEAD
        model: xgb.Booster | None = None # Added type hint for model
        scaler: Any = None # Type hint for scaler (can be various types or None)
        processed_features: np.ndarray | None = None # Typed initialization
        feature_prep_error_info: dict[str, Any] | None = None # Initialize here
=======
        model = None
        # Scaler is no longer loaded or used in this static method.
        # scaler = None
        processed_features = None
>>>>>>> 5dabb7aa

        try:
            # 1. Load Model
            model, load_model_error_info = cls._load_model(model_path, model_id, logger)
            if load_model_error_info: # Check if the error dict is populated from _load_model
                result["error"] = load_model_error_info.get("error", "Failed to load model")
                return result

            # Explicit guard for mypy to ensure 'model' is not None past this point.
            # Logically, if load_model_error_info was empty, model should be a Booster instance.
            if model is None:
                error_msg = "Model loading failed silently (model is None but no error info returned)."
                logger.error(f"{error_msg} (model_id: {model_id})")
                result["error"] = error_msg
                return result

            # 2. Scaler loading is removed.
            # if scaler_path:
            #     scaler, error = cls._load_scaler(scaler_path, model_id, logger)
            #     if error:
            #         result["error"] = error.get("error", "Failed to load scaler")
            #         return result
            if scaler_path:
<<<<<<< HEAD
                scaler, scaler_error_info = cls._load_scaler(scaler_path, model_id, logger)
                if scaler_error_info: # Check if the error dict is populated
                    result["error"] = scaler_error_info.get("error", "Failed to load scaler")
                    return result

            # 3. Process features
            # processed_features and feature_prep_error_info are now initialized in the outer scope

            if scaler is not None:
                processed_features, feature_prep_error_info = XGBoostPredictor._prepare_features(
                    feature_vector=feature_vector,
                    scaler=scaler,
                    model_id=model_id,
                    logger=logger,
                )
            else: # scaler is None
                processed_features, feature_prep_error_info = XGBoostPredictor._prepare_features(
                    feature_vector=feature_vector,
                    scaler=None,
                    model_id=model_id,
                    logger=logger,
                )

            # Now check feature_prep_error_info regardless of which path was taken
            if feature_prep_error_info: # This is now well-defined
                result["error"] = feature_prep_error_info.get("error", "Failed to prepare features")
                return result

            if processed_features is None:
                # This case should ideally be covered by feature_prep_error_info having an error.
                # If _prepare_features can return (None, {}) without error, this guard is important.
                if not result.get("error"): # Check if error was already set by a previous step
                    result["error"] = "Feature preparation returned None without explicit error info."
                return result
=======
                logger.info("scaler_path provided but will be ignored as features are expected pre-scaled.")


            # 3. Process features: Features are expected pre-scaled. Reshape only.
            # The _prepare_features method (which included scaling) is no longer used here.
            if feature_vector.ndim != 1:
                result["error"] = "Feature vector must be 1D."
                logger.error(result["error"])
                return result
            processed_features = feature_vector.reshape(1, -1)
            logger.debug("Using pre-scaled feature vector directly (after reshape).")
>>>>>>> 5dabb7aa

            # 4. Make prediction if no errors so far
            if processed_features is not None: # Error condition for ndim already handled
                prediction_result = cls._make_prediction(
                    model=model,
                    features=processed_features,
                    feature_names=model_feature_names,
                    model_id=model_id,
                    logger=logger,
                )
                # If _make_prediction returned an error, use it
                if "error" in prediction_result:
                    result["error"] = prediction_result["error"]
                else:
                    # If no error, return the prediction result directly
                    return prediction_result
            elif not result["error"]:
                result["error"] = "Failed to process features"

        except Exception as e:
            error_msg = f"Unexpected error during inference: {e!s}"
            logger.exception(error_msg)
            result["error"] = error_msg

        # If we reach here, there was an error or we need to return the error result
        return result


# Example of how it might be used (for illustration, not part of the class)
# if __name__ == '__main__':
#     # This is a placeholder for where actual configuration would come from
#     # For testing, you would need a dummy model and scaler.
#     pass<|MERGE_RESOLUTION|>--- conflicted
+++ resolved
@@ -305,31 +305,16 @@
 
         # Initialize result with model_id and default error state
         result: dict[str, Any] = {"model_id": model_id, "error": None}
-<<<<<<< HEAD
-        model: xgb.Booster | None = None # Added type hint for model
-        scaler: Any = None # Type hint for scaler (can be various types or None)
-        processed_features: np.ndarray | None = None # Typed initialization
-        feature_prep_error_info: dict[str, Any] | None = None # Initialize here
-=======
         model = None
         # Scaler is no longer loaded or used in this static method.
         # scaler = None
         processed_features = None
->>>>>>> 5dabb7aa
 
         try:
             # 1. Load Model
-            model, load_model_error_info = cls._load_model(model_path, model_id, logger)
-            if load_model_error_info: # Check if the error dict is populated from _load_model
-                result["error"] = load_model_error_info.get("error", "Failed to load model")
-                return result
-
-            # Explicit guard for mypy to ensure 'model' is not None past this point.
-            # Logically, if load_model_error_info was empty, model should be a Booster instance.
-            if model is None:
-                error_msg = "Model loading failed silently (model is None but no error info returned)."
-                logger.error(f"{error_msg} (model_id: {model_id})")
-                result["error"] = error_msg
+            model, error = cls._load_model(model_path, model_id, logger)
+            if error:
+                result["error"] = error.get("error", "Failed to load model")
                 return result
 
             # 2. Scaler loading is removed.
@@ -339,42 +324,6 @@
             #         result["error"] = error.get("error", "Failed to load scaler")
             #         return result
             if scaler_path:
-<<<<<<< HEAD
-                scaler, scaler_error_info = cls._load_scaler(scaler_path, model_id, logger)
-                if scaler_error_info: # Check if the error dict is populated
-                    result["error"] = scaler_error_info.get("error", "Failed to load scaler")
-                    return result
-
-            # 3. Process features
-            # processed_features and feature_prep_error_info are now initialized in the outer scope
-
-            if scaler is not None:
-                processed_features, feature_prep_error_info = XGBoostPredictor._prepare_features(
-                    feature_vector=feature_vector,
-                    scaler=scaler,
-                    model_id=model_id,
-                    logger=logger,
-                )
-            else: # scaler is None
-                processed_features, feature_prep_error_info = XGBoostPredictor._prepare_features(
-                    feature_vector=feature_vector,
-                    scaler=None,
-                    model_id=model_id,
-                    logger=logger,
-                )
-
-            # Now check feature_prep_error_info regardless of which path was taken
-            if feature_prep_error_info: # This is now well-defined
-                result["error"] = feature_prep_error_info.get("error", "Failed to prepare features")
-                return result
-
-            if processed_features is None:
-                # This case should ideally be covered by feature_prep_error_info having an error.
-                # If _prepare_features can return (None, {}) without error, this guard is important.
-                if not result.get("error"): # Check if error was already set by a previous step
-                    result["error"] = "Feature preparation returned None without explicit error info."
-                return result
-=======
                 logger.info("scaler_path provided but will be ignored as features are expected pre-scaled.")
 
 
@@ -386,7 +335,6 @@
                 return result
             processed_features = feature_vector.reshape(1, -1)
             logger.debug("Using pre-scaled feature vector directly (after reshape).")
->>>>>>> 5dabb7aa
 
             # 4. Make prediction if no errors so far
             if processed_features is not None: # Error condition for ndim already handled
