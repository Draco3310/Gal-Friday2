--- conflicted
+++ resolved
@@ -4248,71 +4248,62 @@
     ) -> float | None:
         """Impute missing values using a trained ML model."""
         try:
-<<<<<<< HEAD
-            # This would use trained ML models for imputation
-            # For now, implement a simple pattern-based approach
-=======
             model_key = feature_spec.imputation_model_key
+            model_version = feature_spec.imputation_model_version
             if not model_key:
                 return None
->>>>>>> 6cbd0ec7
-
-            ohlcv_data = self.ohlcv_history.get(trading_pair)
-            if ohlcv_data is None or len(ohlcv_data) < 5:
+
+            model_registry: ImputationModelRegistry | None = getattr(self, "imputation_model_registry", None)
+            if not model_registry:
+                self.logger.warning("Imputation model registry not available.", source_module=self._source_module)
                 return None
 
-<<<<<<< HEAD
-            # Simple pattern recognition
-            recent_closes = ohlcv_data['close'].tail(5).astype(float)
-
-            if len(recent_closes) >= 3:
-                # Detect simple patterns
-                trend = recent_closes.diff().mean()
-                volatility = recent_closes.std()
-
-                # Pattern-based imputation
-                if 'rsi' in feature_name.lower():
-                    if trend > 0 and volatility > recent_closes.mean() * 0.02:
-                        return 58.0  # Bullish with volatility
-                    elif trend < 0 and volatility > recent_closes.mean() * 0.02:
-                        return 42.0  # Bearish with volatility
-                    else:
-                        return 50.0  # Stable pattern
-
-                elif 'macd' in feature_name.lower():
-                    return float(trend * 100) if pd.notna(trend) else 0.0
-
-            return None
-=======
-            try:
-                model = await self.imputation_model_registry.get(model_key)
-            except Exception as exc:  # Model could not be loaded
-                self.logger.debug(
-                    "Failed loading imputation model %s: %s",
-                    model_key,
-                    exc,
+            model = model_registry.get_model(model_key, model_version)
+            if not model:
+                self.logger.warning(
+                    f"Imputation model {model_key} (version: {model_version or 'latest'}) not found.",
                     source_module=self._source_module,
                 )
                 return None
 
-            features_df = build_ml_features(ohlcv_data.tail(50))
-            if features_df.empty:
+            # Build features for the ML model
+            # This requires access to other features and data
+            ml_features = await build_ml_features(
+                trading_pair=trading_pair,
+                timestamp=validation_context.get("timestamp"),
+                feature_repo=self.feature_repo,  # Assuming feature_repo is available
+                required_features=model.required_features
+            )
+
+            if ml_features is None:
                 return None
 
-            latest_features = features_df.iloc[[-1]]
-            prediction = model.predict(latest_features)[0]
-            return float(prediction)
->>>>>>> 6cbd0ec7
+            # Ensure features are in the correct format (e.g., DataFrame)
+            if isinstance(ml_features, dict):
+                ml_features = pd.DataFrame([ml_features])
+
+            # Predict the missing value
+            prediction = model.predict(ml_features)
+            imputed_value = float(prediction[0])
+
+            self.logger.info(
+                f"Imputed {feature_name} using ML model {model_key}: {imputed_value:.4f}",
+                source_module=self._source_module,
+            )
+            return imputed_value
 
         except Exception as e:
             self.logger.debug(
-                "ML pattern imputation failed: %s",
-                e, source_module=self._source_module
+                "ML-based imputation failed for %s: %s",
+                feature_name,
+                e,
+                source_module=self._source_module,
+                context={"feature_spec": feature_spec},
             )
             return None
 
     async def _analyze_current_market_conditions(self, trading_pair: str) -> dict[str, Any]:
-        """Analyze current market conditions for context-aware processing."""
+        """Analyzes current market conditions to inform imputation strategies."""
         try:
             ohlcv_data = self.ohlcv_history.get(trading_pair)
             if ohlcv_data is None or len(ohlcv_data) < 20:
