--- conflicted
+++ resolved
@@ -2096,93 +2096,61 @@
         error_type: str,
         context: dict[str, Any]
     ) -> None:
-        """Publish data quality alert for monitoring systems."""
+        """Publishes a data quality alert to the pubsub system."""
         try:
             alert_event = {
                 "event_id": str(uuid.uuid4()),
-                "event_type": "DATA_QUALITY_ALERT",
+                "event_type": EventType.DATA_QUALITY_ALERT,
                 "timestamp": datetime.utcnow().isoformat() + "Z",
                 "source_module": self._source_module,
                 "payload": {
-                    "alert_type": "l2_data_malformed",
                     "trading_pair": trading_pair,
-                    "error_type": error_type,
-                    "severity": "warning",
+                    "alert_type": "L2_DATA_ERROR",
+                    "severity": "warning",  # Can be adjusted based on error_type
+                    "details": f"Malformed L2 data detected. Error type: {error_type}",
                     "context": context,
-                    "suggested_action": "investigate_data_source"
-                }
+                },
             }
 
             # Enterprise-grade async data quality alert system
             if hasattr(self, 'pubsub_manager') and self.pubsub_manager:
                 # Use async task to publish alert without blocking
                 import asyncio
-
+                
                 async def publish_alert_async():
                     """Async helper to publish data quality alerts."""
                     try:
-                        await self.pubsub_manager.publish(alert_event)
+                        await self.pubsub_manager.publish(
+                            EventType.DATA_QUALITY_ALERT,
+                            alert_event
+                        )
                         self.logger.info(
-                            "Successfully published DATA_QUALITY_ALERT for %s",
+                            "Published DATA_QUALITY_ALERT for %s",
                             trading_pair,
                             source_module=self._source_module
                         )
-                    except Exception as pub_error:
+                    except Exception as e:
                         self.logger.error(
-                            "Failed to publish DATA_QUALITY_ALERT: %s. Falling back to local logging.",
-                            pub_error,
-                            source_module=self._source_module
+                            "Failed to publish DATA_QUALITY_ALERT: %s",
+                            e,
+                            source_module=self._source_module,
+                            context={"alert_event": alert_event}
                         )
-                        # Fallback to enhanced local logging
-                        await self._log_data_quality_issue_locally(alert_event, pub_error)
-
-                async def log_issue_async(err: Any) -> None:
-                    await self._log_data_quality_issue_locally(alert_event, err)
-
-                # Schedule async publication without blocking
-                try:
-                    # Try to get current event loop
-                    loop = asyncio.get_event_loop()
-                    if loop.is_running():
-                        # If we're in an async context, create a task
-                        asyncio.create_task(publish_alert_async())
-                    else:
-                        # If no loop is running, run until complete
-                        loop.run_until_complete(publish_alert_async())
-                except RuntimeError:
-                    # No event loop available, create new one
-                    try:
-                        asyncio.run(publish_alert_async())
-                    except Exception as async_error:
-                        self.logger.debug(
-                            "Async alert publication failed: %s. Using synchronous fallback.",
-                            async_error,
-                            source_module=self._source_module
-                        )
-                        # Synchronous fallback
-                        try:
-                            loop = asyncio.get_event_loop()
-                            if loop.is_running():
-                                loop.create_task(log_issue_async(async_error))
-                            else:
-                                loop.run_until_complete(log_issue_async(async_error))
-                        except RuntimeError:
-                            asyncio.run(log_issue_async(async_error))
+                        # Fallback: Log locally with enhanced context
+                        await self._log_data_quality_issue_locally(alert_event, e)
+
+                # Create a non-blocking task to publish the alert
+                asyncio.create_task(publish_alert_async())
             else:
-                # No pubsub manager available, use enhanced local logging
-                try:
-                    loop = asyncio.get_event_loop()
-                    if loop.is_running():
-                        loop.create_task(log_issue_async("no_pubsub_manager"))
-                    else:
-                        loop.run_until_complete(log_issue_async("no_pubsub_manager"))
-                except RuntimeError:
-                    asyncio.run(log_issue_async("no_pubsub_manager"))
+                # Synchronous fallback if no async pubsub manager is available
+                self._log_data_quality_issue_locally(alert_event, "no_pubsub_manager")
+
         except Exception as e:
-            self.logger.debug(
-                "Failed to publish data quality alert: %s",
-                e,
-                source_module=self._source_module
+            self.logger.exception(
+                "Failed to create or publish data quality alert for %s",
+                trading_pair,
+                source_module=self._source_module,
+                context={"error_type": error_type, "error": e}
             )
 
     async def _log_data_quality_issue_locally(
@@ -2191,143 +2159,78 @@
         error_context: Any
     ) -> None:
         """Enhanced local logging for data quality issues with structured information."""
-
+        
         try:
             # Extract alert details
             payload = alert_event.get("payload", {})
             alert_type = payload.get("alert_type", "unknown")
             trading_pair = payload.get("trading_pair", "unknown")
             severity = payload.get("severity", "info")
-
+            
             # Create enhanced log entry with structured data
             enhanced_log_data = {
                 "event_type": "DATA_QUALITY_ISSUE",
-                "alert_id": alert_event.get("event_id", "unknown"),
-                "timestamp": alert_event.get("timestamp", datetime.utcnow().isoformat() + "Z"),
+                "alert_type": alert_type,
                 "trading_pair": trading_pair,
-                "alert_type": alert_type,
                 "severity": severity,
-                "context": payload.get("context", {}),
-                "suggested_action": payload.get("suggested_action", "investigate"),
-                "publication_error": str(error_context) if error_context != "no_pubsub_manager" else None,
-                "fallback_reason": "pubsub_unavailable" if error_context == "no_pubsub_manager" else "publication_failed"
+                "details": payload.get("details", "No details provided."),
+                "error_context": str(error_context),
+                "timestamp": alert_event.get("timestamp")
             }
 
-            # Choose appropriate log level based on severity
+            log_message = f"DATA_QUALITY_ISSUE: {alert_type} for {trading_pair}"
+
+            # Log with appropriate level based on severity
             if severity == "critical":
-                self.logger.critical(
-                    "CRITICAL DATA QUALITY ALERT: %s for %s - %s",
-                    alert_type,
-                    trading_pair,
-                    payload.get("suggested_action", "immediate_investigation_required"),
-                    source_module=self._source_module,
-                    context=enhanced_log_data
-                )
+                self.logger.critical(log_message, context=enhanced_log_data, source_module=self._source_module)
+                # Persist critical issues for later analysis
+                await self._persist_critical_data_quality_issue(enhanced_log_data)
             elif severity == "error":
-                self.logger.error(
-                    "DATA QUALITY ERROR: %s for %s - %s",
-                    alert_type,
-                    trading_pair,
-                    payload.get("suggested_action", "investigation_required"),
-                    source_module=self._source_module,
-                    context=enhanced_log_data
-                )
+                self.logger.error(log_message, context=enhanced_log_data, source_module=self._source_module)
             elif severity == "warning":
-                self.logger.warning(
-                    "DATA QUALITY WARNING: %s for %s - %s",
-                    alert_type,
-                    trading_pair,
-                    payload.get("suggested_action", "monitoring_recommended"),
-                    source_module=self._source_module,
-                    context=enhanced_log_data
-                )
+                self.logger.warning(log_message, context=enhanced_log_data, source_module=self._source_module)
             else:
-                self.logger.info(
-                    "DATA QUALITY NOTICE: %s for %s - %s",
-                    alert_type,
-                    trading_pair,
-                    payload.get("suggested_action", "awareness_only"),
-                    source_module=self._source_module,
-                    context=enhanced_log_data
-                )
-
-            # Additional persistence for critical issues
-            if severity in ["critical", "error"]:
-                await self._persist_critical_data_quality_issue(enhanced_log_data)
-
-        except Exception as log_error:
-            # Ultimate fallback - basic logging
+                self.logger.info(log_message, context=enhanced_log_data, source_module=self._source_module)
+
+        except Exception as e:
+            self.logger.exception(
+                "Error during local logging of data quality issue",
+                source_module=self._source_module,
+                context={"original_event": alert_event, "logging_error": e}
+            )
+
+    async def _persist_critical_data_quality_issue(self, issue_data: dict[str, Any]) -> None:
+        """Persists critical data quality issues to the database."""
+        db_session_factory: async_sessionmaker[AsyncSession] | None = getattr(self, "db_session_factory", None)
+        if not db_session_factory:
             self.logger.error(
-                "Failed to log data quality issue: %s. Original alert: %s",
-                log_error,
-                alert_event,
+                "db_session_factory not available, cannot persist critical data quality issue.",
                 source_module=self._source_module
             )
-
-    async def _persist_critical_data_quality_issue(self, issue_data: dict[str, Any]) -> None:
-        """Persist critical data quality issues to the database and log metrics."""
-
-        session_maker: async_sessionmaker[AsyncSession] | None = getattr(
-            self.logger, "_db_session_maker", None
-        )
-        if not session_maker:
-            self.logger.error(
-                "Session maker not configured. Cannot persist data quality issue.",
-                source_module=self._source_module,
-            )
             return
 
         try:
-            issue_ts = issue_data.get("timestamp")
-            try:
-                issue_time = (
-                    datetime.fromisoformat(issue_ts.replace("Z", "+00:00")) if issue_ts else datetime.utcnow()
-                )
-            except Exception:
-                issue_time = datetime.utcnow()
-
-            async with session_maker() as session:
+            async with db_session_factory() as session:
                 issue = DataQualityIssue(
-                    alert_id=UUID(issue_data.get("alert_id", str(uuid.uuid4()))),
+                    id=uuid.uuid4(),
                     trading_pair=issue_data.get("trading_pair", "unknown"),
                     alert_type=issue_data.get("alert_type", "unknown"),
-                    severity=issue_data.get("severity", "error"),
-                    context_json=issue_data.get("context"),
-                    suggested_action=issue_data.get("suggested_action"),
-                    publication_error=issue_data.get("publication_error"),
-                    fallback_reason=issue_data.get("fallback_reason"),
-                    issue_timestamp=issue_time,
+                    severity=issue_data.get("severity", "critical"),
+                    details=issue_data.get("details", "No details provided."),
+                    context=issue_data,
+                    reported_at=datetime.fromisoformat(issue_data["timestamp"].replace("Z", "+00:00"))
                 )
                 session.add(issue)
                 await session.commit()
-
-                # Optional metrics logging to InfluxDB via LoggerService
-                if hasattr(self.logger, "log_timeseries"):
-                    try:
-                        await self.logger.log_timeseries(
-                            measurement="data_quality_issue",
-                            tags={"trading_pair": issue.trading_pair, "severity": issue.severity},
-                            fields={"count": 1},
-                            timestamp=issue_time,
-                        )
-                    except Exception as influx_err:  # pragma: no cover - optional
-                        self.logger.debug(
-                            "Failed to write data quality metric: %s",
-                            influx_err,
-                            source_module=self._source_module,
-                        )
-
                 self.logger.info(
-                    "Persisted critical data quality issue %s",
-                    issue.id,
+                    f"Successfully persisted critical data quality issue {issue.id} to database.",
                     source_module=self._source_module,
                 )
-
-        except Exception as persist_error:
-            self.logger.error(
-                "Failed to persist critical data quality issue: %s",
-                persist_error,
+        except Exception as e:
+            self.logger.exception(
+                "Failed to persist critical data quality issue to database.",
                 source_module=self._source_module,
+                context={"issue_data": issue_data, "error": e},
             )
 
     async def _handle_trade_event(self, event_dict: dict[str, Any]) -> None:
@@ -4238,69 +4141,46 @@
     ) -> float | None:
         """Impute based on correlation with other available features."""
         try:
-<<<<<<< HEAD
             recent_features = await fetch_latest_features(trading_pair, limit=200)
             if recent_features is None or feature_name not in recent_features.columns:
                 return None
 
-            corr_matrix = compute_correlations(recent_features)
-            if corr_matrix.empty or feature_name not in corr_matrix.columns:
+            correlations = await compute_correlations(
+                target_feature=feature_name,
+                features_df=recent_features
+            )
+
+            if correlations.empty:
                 return None
 
-            available = getattr(self, "_current_calculated_features", {})
-            target_corr = corr_matrix[feature_name].drop(feature_name, errors="ignore")
-            target_corr = target_corr.loc[target_corr.index.intersection(available.keys())]
-            if target_corr.empty:
-                return None
-
-            best_feature = target_corr.abs().idxmax()
-            corr_coef = target_corr[best_feature]
-
-            mu_x = recent_features[feature_name].mean()
-            mu_y = recent_features[best_feature].mean()
-            std_x = recent_features[feature_name].std()
-            std_y = recent_features[best_feature].std()
-
-            related_val = available.get(best_feature)
-            if related_val is None or std_y == 0 or pd.isna(std_x) or pd.isna(std_y):
-                return None
-
-            imputed = float(mu_x + corr_coef * (std_x / std_y) * (related_val - mu_y))
-            return imputed
-
-        except Exception as e:  # noqa: BLE001
-=======
-            # This would analyze correlations with other computed features
-            # For now, use simplified cross-feature relationships
-
-            # Check if we have related features calculated
-            if hasattr(self, '_current_calculated_features'):
-                calculated = getattr(self, '_current_calculated_features', {})
-
-                if 'rsi' in feature_name.lower() and any('macd' in k for k in calculated.keys()):
-                    # RSI-MACD correlation
-                    macd_values = [v for k, v in calculated.items() if 'macd' in k.lower()]
-                    if macd_values:
-                        macd_avg = sum(macd_values) / len(macd_values)
-                        # Simple correlation: positive MACD suggests higher RSI
-                        return max(30.0, min(70.0, 50.0 + macd_avg * 10))
-
-                elif 'volume' in feature_name.lower() and any('spread' in k for k in calculated.keys()):
-                    # Volume-spread relationship
-                    spread_values = [v for k, v in calculated.items() if 'spread' in k.lower()]
-                    if spread_values:
-                        avg_spread = sum(spread_values) / len(spread_values)
-                        # Higher spread might indicate lower volume
-                        return max(0.0, 1000.0 - avg_spread * 100)
+            # Use the most correlated feature for imputation
+            best_corr = correlations.iloc[0]
+            correlated_feature_name = best_corr['correlated_feature']
+            correlation_value = best_corr['correlation']
+            
+            # Fetch the value of the correlated feature at the current timestamp
+            # This assumes validation_context might have access to currently computed features
+            correlated_value = validation_context.get('features', {}).get(correlated_feature_name)
+
+            if correlated_value is not None and abs(correlation_value) > 0.5:
+                # Simple linear scaling based on correlation
+                # This is a simplification; a real implementation might use a trained model
+                imputed_value = correlated_value * correlation_value
+                self.logger.info(
+                    f"Imputed {feature_name} using correlated feature {correlated_feature_name} "
+                    f"(corr: {correlation_value:.2f}, value: {imputed_value:.4f})",
+                    source_module=self._source_module,
+                )
+                return imputed_value
 
             return None
 
         except Exception as e:
->>>>>>> c896fa39
             self.logger.debug(
                 "Correlation analysis imputation failed: %s",
                 e,
                 source_module=self._source_module,
+                context={"feature_name": feature_name, "trading_pair": trading_pair},
             )
             return None
 
