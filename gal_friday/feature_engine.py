--- conflicted
+++ resolved
@@ -1029,6 +1029,7 @@
             pubsub_manager: Instance of PubSubManager for event handling.
             logger_service: Logging service instance.
             historical_data_service: Optional service for fetching historical data.
+            history_repo: Optional repository for persisting historical data.
 
         Internal State:
             _feature_configs: Stores `InternalFeatureSpec` objects for all activated
@@ -2047,10 +2048,9 @@
         Returns:
             Sanitized book data or None if sanitization fails
         """
+        sanitized_bids = []
+        sanitized_asks = []
         try:
-            sanitized_bids = []
-            sanitized_asks = []
-
             # Try to extract and validate bids
             raw_bids = l2_payload.get("bids", [])
             if isinstance(raw_bids, (list, tuple)):
@@ -2075,28 +2075,15 @@
                             if price > 0 and volume >= 0:
                                 sanitized_asks.append([price, volume])
                         except (ValueError, TypeError, IndexError):
-                            continue  # Skip invalid levels
-
-            # Validate that we have at least some usable data
+                            continue
+            
             if sanitized_bids or sanitized_asks:
-                # Sort to ensure proper ordering
-                sanitized_bids.sort(key=lambda x: x[0], reverse=True)  # Highest bid first
-                sanitized_asks.sort(key=lambda x: x[0])  # Lowest ask first
-
-                return {
-                    "bids": sanitized_bids,
-                    "asks": sanitized_asks
-                }
-
-            return None
+                return {"bids": sanitized_bids, "asks": sanitized_asks}
 
         except Exception as e:
-            self.logger.debug(
-                "L2 sanitization failed: %s",
-                e,
-                source_module=self._source_module
-            )
-            return None
+            self.logger.debug(f"L2 data sanitization failed: {e}", source_module=self._source_module)
+
+        return None
 
     def _is_valid_l2_level(self, level: Any) -> bool:
         """Check if an L2 level has valid structure."""
@@ -4106,92 +4093,41 @@
     ) -> float | None:
         """Impute based on historical feature patterns and trends."""
         try:
-<<<<<<< HEAD
-            # This would connect to a feature history database or cache
-            # For now, simulate historical analysis with OHLCV patterns
-
-            ohlcv_data = self.ohlcv_history.get(trading_pair)
-            if ohlcv_data is None or len(ohlcv_data) < 20:
-                return None
-
-            # Analyze recent price patterns for feature-specific insights
-            recent_data = ohlcv_data.tail(20)
-
-            if 'rsi' in feature_name.lower():
-                # RSI-specific historical analysis
-                price_changes = recent_data['close'].pct_change().dropna()
-                recent_volatility = price_changes.std()
-
-                if recent_volatility < 0.01:  # Low volatility
-                    return 50.0  # Neutral RSI
-                elif recent_volatility > 0.05:  # High volatility
-                    # Trending market, RSI likely away from neutral
-                    trend = price_changes.mean()
-                    return 70.0 if trend > 0 else 30.0
-                else:
-                    return 50.0  # Moderate volatility, neutral
-
-            elif 'macd' in feature_name.lower():
-                # MACD-specific analysis
-                price_momentum = recent_data['close'].diff().mean()
-                return float(price_momentum) if pd.notna(price_momentum) else 0.0
-
-            elif 'volume' in feature_name.lower():
-                # Volume-related analysis
-                avg_volume = recent_data['volume'].mean()
-                return float(avg_volume) if pd.notna(avg_volume) else 0.0
-=======
             lookback = max(20, feature_spec.parameters.get("period", 14) * 3)
             interval = feature_spec.parameters.get("interval", "1m")
-            ohlcv_data = None
-
-            if self.history_repo is not None:
-                ohlcv_data = await self.history_repo.get_recent_ohlcv(
-                    trading_pair, lookback, interval
+
+            if not self.history_repo:
+                return None
+
+            historical_data = await self.history_repo.get_feature_history(
+                trading_pair=trading_pair,
+                feature_name=feature_name,
+                lookback=lookback,
+                interval=interval,
+            )
+
+            if historical_data is None or historical_data.empty:
+                return None
+
+            # Example: Impute using moving average
+            if "rsi" in feature_name.lower() or "macd" in feature_name.lower():
+                ma = historical_data["value"].rolling(window=5, min_periods=1).mean().iloc[-1]
+                self.logger.debug(
+                    "Imputed %s from historical MA: %.4f", feature_name, ma
                 )
-
-            if ohlcv_data is None:
-                ohlcv_data = self.ohlcv_history.get(trading_pair)
-                if ohlcv_data is not None:
-                    ohlcv_data = ohlcv_data.tail(lookback)
-
-            if ohlcv_data is None or len(ohlcv_data) < lookback:
-                return None
-
-            recent_data = ohlcv_data.tail(lookback)
-
-            if "rsi" in feature_name.lower():
-                rsi_series = ta.rsi(
-                    recent_data["close"].astype(float),
-                    length=feature_spec.parameters.get("period", 14),
-                )
-                rsi_value = rsi_series.iloc[-1]
-                return float(rsi_value) if pd.notna(rsi_value) else None
-
-            if "macd" in feature_name.lower():
-                macd_df = ta.macd(recent_data["close"].astype(float))
-                if macd_df is not None and not macd_df.empty:
-                    macd_value = macd_df["MACD_12_26_9"].iloc[-1]
-                    return float(macd_value) if pd.notna(macd_value) else None
-                return None
-
+                return float(ma) if pd.notna(ma) else None
+
+            # Example: Impute volume with its historical mean
             if "volume" in feature_name.lower():
-                vol_ma = (
-                    recent_data["volume"].astype(float)
-                    .rolling(window=feature_spec.parameters.get("window", 20))
-                    .mean()
-                    .iloc[-1]
+                vol_ma = historical_data["value"].mean()
+                self.logger.debug(
+                    "Imputed %s from historical mean: %.4f", feature_name, vol_ma
                 )
                 return float(vol_ma) if pd.notna(vol_ma) else None
->>>>>>> 7ee759a0
 
             return None
-
         except Exception as e:
-            self.logger.debug(
-                "Historical analysis imputation failed: %s",
-                e, source_module=self._source_module
-            )
+            self.logger.debug(f"Historical analysis imputation failed for {feature_name}: {e}")
             return None
 
     async def _impute_from_correlation_analysis(
